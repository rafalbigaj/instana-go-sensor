--- conflicted
+++ resolved
@@ -106,19 +106,11 @@
       - build:
           name: "go1.17"
           image: "cimg/go:1.17"
-<<<<<<< HEAD
-          exclude_dirs: "./internal/bin/sql ./example/gin ./example/sql-redis ./example/gorm-postgres ./example/gorm-sqlite ./example/grpc-client-server ./instrumentation/cloud.google.com/go ./instrumentation/instabeego ./example/beego ./instrumentation/instaawsv2 ./instrumentation/instagorm"
+          exclude_dirs: "./internal/bin/sql ./example/gin ./example/sql-redis ./example/gorm-postgres ./example/gorm-sqlite ./example/grpc-client-server ./instrumentation/cloud.google.com/go ./instrumentation/instabeego ./example/beego ./instrumentation/instaawsv2 ./instrumentation/instaecho ./instrumentation/instagorm"
       - build:
           name: "go1.16"
           image: "cimg/go:1.16"
-          exclude_dirs: "./internal/bin/sql ./example/gin ./example/sql-redis ./example/grpc-client-server ./instrumentation/instafiber ./example/gorm-postgres ./example/gorm-sqlite ./instrumentation/instasarama ./instrumentation/instasarama/example ./example/kafka-producer-consumer ./instrumentation/cloud.google.com/go ./instrumentation/instabeego ./example/beego ./instrumentation/instaawsv2 ./instrumentation/instapgx ./instrumentation/instagorm"
-=======
-          exclude_dirs: "./internal/bin/sql ./example/gin ./example/sql-redis ./example/gorm-postgres ./example/gorm-sqlite ./example/grpc-client-server ./instrumentation/cloud.google.com/go ./instrumentation/instabeego ./example/beego ./instrumentation/instaawsv2 ./instrumentation/instaecho"
-      - build:
-          name: "go1.16"
-          image: "cimg/go:1.16"
-          exclude_dirs: "./internal/bin/sql ./example/gin ./example/sql-redis ./example/grpc-client-server ./instrumentation/instafiber ./example/gorm-postgres ./example/gorm-sqlite ./instrumentation/instasarama ./instrumentation/instasarama/example ./example/kafka-producer-consumer ./instrumentation/cloud.google.com/go ./instrumentation/instabeego ./example/beego ./instrumentation/instaawsv2 ./instrumentation/instapgx ./instrumentation/instaecho"
->>>>>>> 866c6d7c
+          exclude_dirs: "./internal/bin/sql ./example/gin ./example/sql-redis ./example/grpc-client-server ./instrumentation/instafiber ./example/gorm-postgres ./example/gorm-sqlite ./instrumentation/instasarama ./instrumentation/instasarama/example ./example/kafka-producer-consumer ./instrumentation/cloud.google.com/go ./instrumentation/instabeego ./example/beego ./instrumentation/instaawsv2 ./instrumentation/instapgx ./instrumentation/instaecho ./instrumentation/instagorm"
       - build:
           name: "go1.15"
           image: "cimg/go:1.15"
