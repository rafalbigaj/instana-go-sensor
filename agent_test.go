--- conflicted
+++ resolved
@@ -4,17 +4,13 @@
 
 import (
 	"bytes"
-<<<<<<< HEAD
 	"encoding/json"
-	"github.com/instana/testify/assert"
-=======
-	"github.com/instana/testify/assert"
-
->>>>>>> 601177eb
 	"io/ioutil"
 	"net/http"
 	"strings"
 	"testing"
+
+	"github.com/instana/testify/assert"
 )
 
 func Test_agentS_SendSpans(t *testing.T) {
